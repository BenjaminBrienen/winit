#![allow(clippy::single_match)]

// This example is used by developers to test various window functions.

use simple_logger::SimpleLogger;
use winit::{
    dpi::{LogicalSize, PhysicalSize},
<<<<<<< HEAD
    event::{DeviceEvent, ElementState, Event, KeyEvent, RawKeyEvent, WindowEvent},
    event_loop::{ControlFlow, EventLoop},
    keyboard::{Key, KeyCode},
=======
    event::{DeviceEvent, ElementState, Event, KeyboardInput, VirtualKeyCode, WindowEvent},
    event_loop::{DeviceEventFilter, EventLoop},
>>>>>>> 6474891f
    window::{Fullscreen, WindowBuilder},
};

fn main() {
    SimpleLogger::new().init().unwrap();
    let event_loop = EventLoop::new();

    let window = WindowBuilder::new()
        .with_title("A fantastic window!")
        .with_inner_size(LogicalSize::new(100.0, 100.0))
        .build(&event_loop)
        .unwrap();

    eprintln!("debugging keys:");
    eprintln!("  (E) Enter exclusive fullscreen");
    eprintln!("  (F) Toggle borderless fullscreen");
    eprintln!("  (P) Toggle borderless fullscreen on system's preffered monitor");
    eprintln!("  (M) Toggle minimized");
    eprintln!("  (Q) Quit event loop");
    eprintln!("  (V) Toggle visibility");
    eprintln!("  (X) Toggle maximized");

    let mut minimized = false;
    let mut visible = true;

    event_loop.set_device_event_filter(DeviceEventFilter::Never);

    event_loop.run(move |event, _, control_flow| {
        control_flow.set_wait();

        match event {
            // This used to use the virtual key, but the new API
            // only provides the `physical_key` (`Code`).
            Event::DeviceEvent {
                event:
                    DeviceEvent::Key(RawKeyEvent {
                        physical_key,
                        state: ElementState::Released,
                        ..
                    }),
                ..
            } => match physical_key {
                KeyCode::KeyM => {
                    if minimized {
                        minimized = !minimized;
                        window.set_minimized(minimized);
                    }
                }
                KeyCode::KeyV => {
                    if !visible {
                        visible = !visible;
                        window.set_visible(visible);
                    }
                }
                _ => (),
            },
            Event::WindowEvent {
                event:
                    WindowEvent::KeyboardInput {
<<<<<<< HEAD
                        event:
                            KeyEvent {
                                logical_key: Key::Character(key_str),
                                state: ElementState::Released,
                                ..
                            },
                        ..
                    },
                ..
            } => match key_str {
                // WARNING: Consider using `key_without_modifers()` if available on your platform.
                // See the `key_binding` example
                "e" => {
=======
                        input:
                            KeyboardInput {
                                virtual_keycode: Some(key),
                                state: ElementState::Pressed,
                                ..
                            },
                        ..
                    },
                ..
            } => match key {
                VirtualKeyCode::E => {
>>>>>>> 6474891f
                    fn area(size: PhysicalSize<u32>) -> u32 {
                        size.width * size.height
                    }

                    let monitor = window.current_monitor().unwrap();
                    if let Some(mode) = monitor
                        .video_modes()
                        .max_by(|a, b| area(a.size()).cmp(&area(b.size())))
                    {
                        window.set_fullscreen(Some(Fullscreen::Exclusive(mode)));
                    } else {
                        eprintln!("no video modes available");
                    }
                }
<<<<<<< HEAD
                "f" => {
=======
                VirtualKeyCode::F => {
>>>>>>> 6474891f
                    if window.fullscreen().is_some() {
                        window.set_fullscreen(None);
                    } else {
                        let monitor = window.current_monitor();
                        window.set_fullscreen(Some(Fullscreen::Borderless(monitor)));
                    }
                }
<<<<<<< HEAD
                "p" => {
=======
                VirtualKeyCode::P => {
>>>>>>> 6474891f
                    if window.fullscreen().is_some() {
                        window.set_fullscreen(None);
                    } else {
                        window.set_fullscreen(Some(Fullscreen::Borderless(None)));
                    }
                }
<<<<<<< HEAD
                "m" => {
                    minimized = !minimized;
                    window.set_minimized(minimized);
                }
                "q" => {
                    *control_flow = ControlFlow::Exit;
                }
                "v" => {
                    visible = !visible;
                    window.set_visible(visible);
                }
                "x" => {
=======
                VirtualKeyCode::M => {
                    minimized = !minimized;
                    window.set_minimized(minimized);
                }
                VirtualKeyCode::Q => {
                    control_flow.set_exit();
                }
                VirtualKeyCode::V => {
                    visible = !visible;
                    window.set_visible(visible);
                }
                VirtualKeyCode::X => {
>>>>>>> 6474891f
                    let is_maximized = window.is_maximized();
                    window.set_maximized(!is_maximized);
                }
                _ => (),
            },
            Event::WindowEvent {
                event: WindowEvent::CloseRequested,
                window_id,
            } if window_id == window.id() => control_flow.set_exit(),
            _ => (),
        }
    });
}<|MERGE_RESOLUTION|>--- conflicted
+++ resolved
@@ -5,14 +5,9 @@
 use simple_logger::SimpleLogger;
 use winit::{
     dpi::{LogicalSize, PhysicalSize},
-<<<<<<< HEAD
     event::{DeviceEvent, ElementState, Event, KeyEvent, RawKeyEvent, WindowEvent},
-    event_loop::{ControlFlow, EventLoop},
+    event_loop::{ControlFlow, EventLoop, DeviceEventFilter},
     keyboard::{Key, KeyCode},
-=======
-    event::{DeviceEvent, ElementState, Event, KeyboardInput, VirtualKeyCode, WindowEvent},
-    event_loop::{DeviceEventFilter, EventLoop},
->>>>>>> 6474891f
     window::{Fullscreen, WindowBuilder},
 };
 
@@ -22,7 +17,7 @@
 
     let window = WindowBuilder::new()
         .with_title("A fantastic window!")
-        .with_inner_size(LogicalSize::new(100.0, 100.0))
+        .with_inner_size(LogicalSize::new(100 as f32, 100 as f32))
         .build(&event_loop)
         .unwrap();
 
@@ -72,11 +67,10 @@
             Event::WindowEvent {
                 event:
                     WindowEvent::KeyboardInput {
-<<<<<<< HEAD
                         event:
                             KeyEvent {
                                 logical_key: Key::Character(key_str),
-                                state: ElementState::Released,
+                                state: ElementState::Pressed,
                                 ..
                             },
                         ..
@@ -86,19 +80,6 @@
                 // WARNING: Consider using `key_without_modifers()` if available on your platform.
                 // See the `key_binding` example
                 "e" => {
-=======
-                        input:
-                            KeyboardInput {
-                                virtual_keycode: Some(key),
-                                state: ElementState::Pressed,
-                                ..
-                            },
-                        ..
-                    },
-                ..
-            } => match key {
-                VirtualKeyCode::E => {
->>>>>>> 6474891f
                     fn area(size: PhysicalSize<u32>) -> u32 {
                         size.width * size.height
                     }
@@ -113,11 +94,7 @@
                         eprintln!("no video modes available");
                     }
                 }
-<<<<<<< HEAD
                 "f" => {
-=======
-                VirtualKeyCode::F => {
->>>>>>> 6474891f
                     if window.fullscreen().is_some() {
                         window.set_fullscreen(None);
                     } else {
@@ -125,44 +102,25 @@
                         window.set_fullscreen(Some(Fullscreen::Borderless(monitor)));
                     }
                 }
-<<<<<<< HEAD
                 "p" => {
-=======
-                VirtualKeyCode::P => {
->>>>>>> 6474891f
                     if window.fullscreen().is_some() {
                         window.set_fullscreen(None);
                     } else {
                         window.set_fullscreen(Some(Fullscreen::Borderless(None)));
                     }
                 }
-<<<<<<< HEAD
                 "m" => {
                     minimized = !minimized;
                     window.set_minimized(minimized);
                 }
                 "q" => {
-                    *control_flow = ControlFlow::Exit;
+                    control_flow.set_exit();
                 }
                 "v" => {
                     visible = !visible;
                     window.set_visible(visible);
                 }
                 "x" => {
-=======
-                VirtualKeyCode::M => {
-                    minimized = !minimized;
-                    window.set_minimized(minimized);
-                }
-                VirtualKeyCode::Q => {
-                    control_flow.set_exit();
-                }
-                VirtualKeyCode::V => {
-                    visible = !visible;
-                    window.set_visible(visible);
-                }
-                VirtualKeyCode::X => {
->>>>>>> 6474891f
                     let is_maximized = window.is_maximized();
                     window.set_maximized(!is_maximized);
                 }
