--- conflicted
+++ resolved
@@ -522,21 +522,9 @@
         let scale_factor = view.contentScaleFactor();
         let scale_factor = scale_factor as f64;
         if scale_factor != 1.0 {
-<<<<<<< HEAD
             let frame = view.frame();
             let size =
                 LogicalSize { width: frame.size.width as f64, height: frame.size.height as f64 };
-            let window_id = CoreWindowId(window.id());
-=======
-            let bounds = view.bounds();
-            let screen = window.screen();
-            let screen_space = screen.coordinateSpace();
-            let screen_frame = view.convertRect_toCoordinateSpace(bounds, &screen_space);
-            let size = LogicalSize {
-                width: screen_frame.size.width as f64,
-                height: screen_frame.size.height as f64,
-            };
->>>>>>> b2896d74
             app_state::handle_nonuser_events(
                 mtm,
                 std::iter::once(EventWrapper::ScaleFactorChanged(app_state::ScaleFactorChanged {
